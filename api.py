--- conflicted
+++ resolved
@@ -126,10 +126,6 @@
         'steps': 0.9,       # Slight penalty for steps
     }
     path_penalty_factor = 3.0  # Heavily penalize generic 'path' ways
-<<<<<<< HEAD
-    residential_penalty_factor = 2.0  # Penalize residential roads
-=======
->>>>>>> dc748c7a
     # Penalties are divisors for major roads
     highway_penalties = {
         'primary': 3.0,
@@ -166,11 +162,6 @@
         weight = data['length'] / max(base_score, 0.1)
         if 'path' in hws:
             weight *= path_penalty_factor
-<<<<<<< HEAD
-        if 'residential' in hws:
-            weight *= residential_penalty_factor
-=======
->>>>>>> dc748c7a
         data['fun_weight'] = weight
 
     elapsed = time.time() - start_time
